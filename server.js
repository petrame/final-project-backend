--- conflicted
+++ resolved
@@ -9,16 +9,9 @@
 import multer from "multer";
 import Local from "./models/localModel";
 import localsData from "./data/locals.json";
-<<<<<<< HEAD
+
 import cloudinaryFramework from "cloudinary";
-=======
 import localCategoriesData from "./data/local-categories.json";
-<<<<<<< HEAD
-
-=======
-import { get } from "http";
->>>>>>> 96f539ada31b66375f63f02de24a93a9cfd236bf
->>>>>>> f28b58a7
 
 dotenv.config();
 
@@ -129,18 +122,9 @@
           overwrite: true,
         })
         .then((result) => {
-<<<<<<< HEAD
           item.img_url = result.url;
           item.img_id = result.public_id;
           const newLocal = new Local(item);
-=======
-          localItem.category = localItem.category.toLowerCase();
-          localItem.img_url = result.url;
-          localItem.img_id = result.public_id;
-          const newLocal = new Local({
-            ...localItem
-          });
->>>>>>> 96f539ada31b66375f63f02de24a93a9cfd236bf
           newLocal.save();
           console.log(`saved ${item.name}`);
         })
@@ -203,22 +187,11 @@
   const { firstName, lastName, email } = req.body;
 
   try {
-<<<<<<< HEAD
-    await User.updateOne( {accessToken }, { firstName, lastName, email });
     res.status(200).json({message: `User details for ${firstName} updated.`});
-=======
-    const allLocals = await Local.find(req.query);
-    res.json(allLocals);
->>>>>>> 96f539ada31b66375f63f02de24a93a9cfd236bf
-  } catch (err) {
-    res.status(400).json({
-      message: "Could not update user.",
-      error: err.errors,
-    });
-  }
-});
-
-<<<<<<< HEAD
+  } catch (err) {
+  }
+});
+
 // Get one local endpoint
 app.get('/local/:id', async (req, res) => {
   try {
@@ -229,8 +202,6 @@
   }
 })
 
-=======
-<<<<<<< HEAD
 // Authenticate user
 app.get("/:id/user", authenticateUser);
 app.get("/:id/user", async (req, res) => {
@@ -238,8 +209,6 @@
   const user = await User.findOne({ accessToken: accessToken });
   res.json({ message: `Hello ${user.firstName} ${user.lastName}` });
 });
-=======
->>>>>>> f28b58a7
 // Get locals category list endpoint
 app.get('/locals/:category', async (req, res) => {
   try {
@@ -261,7 +230,6 @@
     res.status(400).json({ message: "Could not find categories.", errors: err });
   }
 })
->>>>>>> 96f539ada31b66375f63f02de24a93a9cfd236bf
 
 // Locals endpoints
 // Post new local
